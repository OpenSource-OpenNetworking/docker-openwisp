<<<<<<< HEAD
# Multi-platform build arguments
ARG TARGETPLATFORM
ARG BUILDPLATFORM
ARG TARGETOS
ARG TARGETARCH

FROM nginx:1.29.0-alpine
=======
FROM nginx:1.29.1-alpine
>>>>>>> 42557fcd

# hadolint ignore=DL3018
RUN apk add --update --no-cache \
            py3-pip~=25.1.1-r0 \
            certbot~=4.0.0-r0 \
            certbot-nginx~=4.0.0-r1 \
            openssl \
            netcat-openbsd && \
    rm -rf /var/cache/apk/* /tmp/*

WORKDIR /etc/nginx/
EXPOSE 80 443

# DL3018
COPY ./common/services.py \
    ./common/init_command.sh \
    ./common/utils.sh \
    ./openwisp_nginx/ \
    /etc/nginx/

RUN pip install --break-system-packages --no-cache-dir -r requirements.txt

COPY ./openwisp_nginx/nginx.template.conf /etc/nginx/
COPY --chown=openwisp:openwisp ./openwisp_nginx/direct_entrypoint.sh /usr/local/bin/entrypoint.sh
RUN chmod +x /usr/local/bin/entrypoint.sh

ENV MODULE_NAME=nginx \
    PYTHONUNBUFFERED=1 \
    DOLLAR=$ \
    TZ=UTC \
    SSL_CERT_MODE=Yes \
    CERT_ADMIN_EMAIL=example@example.com \
    NGINX_HTTP2=http2 \
    NGINX_CLIENT_BODY_SIZE=30 \
    NGINX_ADMIN_ALLOW_NETWORK=all \
    NGINX_HTTPS_ALLOWED_IPS=all \
    NGINX_HTTP_ALLOW=False \
    NGINX_SERVER_NAME_HASH_BUCKET=32 \
    NGINX_SSL_CONFIG='' \
    NGINX_IP6_STRING='' \
    NGINX_IP6_80_STRING='' \
    NGINX_80_CONFIG='' \
    NGINX_GZIP_SWITCH=on \
    NGINX_GZIP_LEVEL=6 \
    NGINX_GZIP_PROXIED=any \
    NGINX_GZIP_MIN_LENGTH=1000 \
    NGINX_GZIP_TYPES='text/plain image/svg+xml application/json application/javascript text/xml text/css application/xml application/x-font-ttf font/opentype' \
    NGINX_CUSTOM_FILE=False \
    NINGX_REAL_REMOTE_ADDR='$real_ip' \
    # USWGI pass_port
    DASHBOARD_APP_PORT=8000 \
    API_APP_PORT=8001 \
    WEBSOCKET_APP_PORT=8002 \
    NETWORK_TOPOLOGY_APP_PORT=8003 \
    # Application Service Name
    DASHBOARD_APP_SERVICE=dashboard \
    API_APP_SERVICE=api \
    WEBSOCKET_APP_SERVICE=websocket \
    NETWORK_TOPOLOGY_APP_SERVICE=openwisp-network-topology \
    # Listen domains
    DASHBOARD_DOMAIN=dashboard.example.com \
    API_DOMAIN=api.example.com \
    # Inter container communication domains
    DASHBOARD_INTERNAL=dashboard.internal \
    API_INTERNAL=api.internal \
    NETWORK_TOPOLOGY_INTERNAL=network-topology.internal

# Run nginx
WORKDIR /etc/nginx/
ENTRYPOINT ["/usr/local/bin/entrypoint.sh"]<|MERGE_RESOLUTION|>--- conflicted
+++ resolved
@@ -1,25 +1,15 @@
-<<<<<<< HEAD
-# Multi-platform build arguments
-ARG TARGETPLATFORM
-ARG BUILDPLATFORM
-ARG TARGETOS
-ARG TARGETARCH
-
-FROM nginx:1.29.0-alpine
-=======
 FROM nginx:1.29.1-alpine
->>>>>>> 42557fcd
 
 # hadolint ignore=DL3018
 RUN apk add --update --no-cache \
             py3-pip~=25.1.1-r0 \
             certbot~=4.0.0-r0 \
             certbot-nginx~=4.0.0-r1 \
-            openssl \
-            netcat-openbsd && \
+            openssl && \
     rm -rf /var/cache/apk/* /tmp/*
 
 WORKDIR /etc/nginx/
+CMD ["sh", "init_command.sh"]
 EXPOSE 80 443
 
 # DL3018
@@ -30,10 +20,6 @@
     /etc/nginx/
 
 RUN pip install --break-system-packages --no-cache-dir -r requirements.txt
-
-COPY ./openwisp_nginx/nginx.template.conf /etc/nginx/
-COPY --chown=openwisp:openwisp ./openwisp_nginx/direct_entrypoint.sh /usr/local/bin/entrypoint.sh
-RUN chmod +x /usr/local/bin/entrypoint.sh
 
 ENV MODULE_NAME=nginx \
     PYTHONUNBUFFERED=1 \
@@ -62,20 +48,13 @@
     DASHBOARD_APP_PORT=8000 \
     API_APP_PORT=8001 \
     WEBSOCKET_APP_PORT=8002 \
-    NETWORK_TOPOLOGY_APP_PORT=8003 \
     # Application Service Name
     DASHBOARD_APP_SERVICE=dashboard \
     API_APP_SERVICE=api \
     WEBSOCKET_APP_SERVICE=websocket \
-    NETWORK_TOPOLOGY_APP_SERVICE=openwisp-network-topology \
     # Listen domains
     DASHBOARD_DOMAIN=dashboard.example.com \
     API_DOMAIN=api.example.com \
     # Inter container communication domains
     DASHBOARD_INTERNAL=dashboard.internal \
-    API_INTERNAL=api.internal \
-    NETWORK_TOPOLOGY_INTERNAL=network-topology.internal
-
-# Run nginx
-WORKDIR /etc/nginx/
-ENTRYPOINT ["/usr/local/bin/entrypoint.sh"]+    API_INTERNAL=api.internal