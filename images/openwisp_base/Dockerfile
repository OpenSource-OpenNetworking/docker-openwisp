--- conflicted
+++ resolved
@@ -1,10 +1,4 @@
-# Multi-platform build arguments
-ARG TARGETPLATFORM
-ARG BUILDPLATFORM
-ARG TARGETOS
-ARG TARGETARCH
-
-FROM --platform=$BUILDPLATFORM python:3.13-slim-bullseye AS system
+FROM python:3.13-slim-bullseye AS system
 
 # System requirements:
 # 1. gettext: Required by envsubst used in scripts
@@ -32,13 +26,6 @@
 FROM system AS openwisp_python
 
 ENV PATH="${PATH}:/home/openwisp/.local/bin"
-<<<<<<< HEAD
-# Use dynamic Python version detection for multi-platform compatibility
-RUN PYTHON_VERSION=$(python3 -c "import sys; print(f'{sys.version_info.major}.{sys.version_info.minor}')") && \
-    echo "export PYTHONPATH=/home/openwisp/.local/lib/python${PYTHON_VERSION}/site-packages" >> ~/.bashrc
-ENV PYTHONPATH=/home/openwisp/.local/lib/python3.13/site-packages
-=======
->>>>>>> eed18c67
 
 
 # hadolint ignore=DL3013
@@ -159,10 +146,8 @@
     DASHBOARD_APP_PORT=8000 \
     API_APP_PORT=8001 \
     WEBSOCKET_APP_PORT=8002 \
-    NETWORK_TOPOLOGY_APP_PORT=8003 \
     DASHBOARD_INTERNAL=dashboard.internal \
     API_INTERNAL=api.internal \
-    NETWORK_TOPOLOGY_INTERNAL=network-topology.internal \
     # SSH Credentials Configurations
     SSH_PRIVATE_KEY_PATH=/home/openwisp/.ssh/id_ed25519 \
     SSH_PUBLIC_KEY_PATH=/home/openwisp/.ssh/id_ed25519.pub \
