--- conflicted
+++ resolved
@@ -1,36 +1,13 @@
-<<<<<<< HEAD
-# Multi-platform build arguments
-ARG TARGETPLATFORM
-ARG BUILDPLATFORM
-ARG TARGETOS
-ARG TARGETARCH
-=======
 FROM freeradius/freeradius-server:3.2.8-alpine
->>>>>>> eed18c67
 
-# Use Alpine Linux base for multi-platform support instead of freeradius image
-FROM alpine:3.19
-
-# Install FreeRADIUS and dependencies from Alpine repositories (supports multi-platform)
 # hadolint ignore=DL3018
 RUN apk add --no-cache --update \
-<<<<<<< HEAD
-    freeradius \
-    freeradius-postgresql \
-    freeradius-rest \
-    freeradius-sql \
-    tzdata \
-    postgresql-client \
-    && rm -rf /var/cache/apk/* /tmp/*
-=======
             tzdata \
             postgresql17-client && \
     rm -rf /var/cache/apk/* /tmp/*
->>>>>>> eed18c67
 
-# Create FreeRADIUS user and group (Alpine creates these by default, but let's be explicit)
-RUN addgroup -S freerad 2>/dev/null || true && \
-    adduser -S freerad -G freerad 2>/dev/null || true
+RUN addgroup -S freerad && \
+    adduser -S freerad -G freerad
 
 CMD ["sh", "init_command.sh"]
 EXPOSE 1812/udp 1813/udp
@@ -38,17 +15,10 @@
 # hadolint ignore=DL3045
 COPY ./common/init_command.sh \
     ./common/utils.sh ./
-COPY ./openwisp_freeradius/docker-entrypoint.sh ./
 COPY ./openwisp_freeradius/raddb/ /etc/raddb/
-<<<<<<< HEAD
-RUN chown -R freerad:root /etc/raddb/ && \
-    mkdir -p /var/log/radius && \
-    chown -R freerad:root /var/log/radius
-=======
 RUN chown -R freerad:root /opt/etc/raddb/ && \
     chmod -R go-w /opt/etc/raddb/ && \
     chown -R freerad:root /opt/var/log/
->>>>>>> eed18c67
 
 ENV TZ=UTC \
     MODULE_NAME=freeradius \
