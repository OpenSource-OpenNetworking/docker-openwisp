x-celery-depends-on: &celery-depends-on
  depends_on:
    openwisp-base:
      condition: service_started
    postgres:
      condition: service_started
    redis:
      condition: service_started
    dashboard:
      condition: service_started

services:
  openwisp-base:
    image: docker-openwisp-gmail-openwisp-base:latest
    build:
      context: images
      dockerfile: openwisp_base/Dockerfile
    platform: linux/arm64

  dashboard:
    image: docker-openwisp-gmail-openwisp-dashboard:latest
    restart: always
    build:
      context: images
      dockerfile: openwisp_dashboard/Dockerfile
    platform: linux/arm64
    env_file:
      - .env
    volumes:
      - openwisp_static:/opt/openwisp/static
      - openwisp_media:/opt/openwisp/media
      - openwisp_private_storage:/opt/openwisp/private
      - openwisp_ssh:/home/openwisp/.ssh
      - influxdb_data:/var/lib/influxdb
      - ./customization/configuration/django/:/opt/openwisp/openwisp/configuration:ro
    depends_on:
      - openwisp-base
      - postgres
      - redis
      - postfix
      - influxdb

  api:
    image: docker-openwisp-gmail-openwisp-api:latest
    restart: always
    build:
      context: images
      dockerfile: openwisp_api/Dockerfile
    platform: linux/arm64
    env_file:
      - .env
    volumes:
      - influxdb_data:/var/lib/influxdb
      - openwisp_media:/opt/openwisp/media
      - openwisp_private_storage:/opt/openwisp/private
      - ./customization/configuration/django/:/opt/openwisp/openwisp/configuration:ro
    depends_on:
      - openwisp-base
      - postgres
      - redis
      - dashboard

  websocket:
    image: docker-openwisp-gmail-openwisp-websocket:latest
    restart: always
    build:
      context: images
      dockerfile: openwisp_websocket/Dockerfile
    platform: linux/arm64
    env_file:
      - .env
    volumes:
      - ./customization/configuration/django/:/opt/openwisp/openwisp/configuration:ro
    networks:
      default:
        aliases:
          - websocket
    depends_on:
      - openwisp-base
      - dashboard

  celery:
    image: docker-openwisp-gmail-openwisp-dashboard:latest
    restart: always
    platform: linux/arm64
    environment:
      - MODULE_NAME=celery
    volumes:
      - openwisp_media:/opt/openwisp/media
      - openwisp_private_storage:/opt/openwisp/private
      - openwisp_ssh:/home/openwisp/.ssh
      - ./customization/configuration/django/:/opt/openwisp/openwisp/configuration:ro
    env_file:
      - .env
    <<: *celery-depends-on
    network_mode: "service:openvpn"

  celery_monitoring:
    image: docker-openwisp-gmail-openwisp-dashboard:latest
    restart: always
    platform: linux/arm64
    environment:
      - MODULE_NAME=celery_monitoring
    volumes:
      - openwisp_media:/opt/openwisp/media
      - openwisp_private_storage:/opt/openwisp/private
      - ./customization/configuration/django/:/opt/openwisp/openwisp/configuration:ro
    env_file:
      - .env
    <<: *celery-depends-on
    network_mode: "service:openvpn"

  openwisp-network-topology:
    image: docker-openwisp-gmail-openwisp-dashboard:latest
    restart: always
    platform: linux/arm64
    environment:
      - MODULE_NAME=network_topology
    volumes:
      - openwisp_media:/opt/openwisp/media
      - openwisp_private_storage:/opt/openwisp/private
      - openwisp_ssh:/home/openwisp/.ssh
      - ./customization/configuration/django/:/opt/openwisp/openwisp/configuration:ro
    env_file:
      - .env
    <<: *celery-depends-on
    network_mode: "service:openvpn"

  celerybeat:
    image: docker-openwisp-gmail-openwisp-dashboard:latest
    restart: always
    platform: linux/arm64
    environment:
      - MODULE_NAME=celerybeat
    env_file:
      - .env
    volumes:
      - ./customization/configuration/django/:/opt/openwisp/openwisp/configuration:ro
    depends_on:
      - openwisp-base
      - postgres
      - redis
      - dashboard

  nginx:
    image: docker-openwisp-gmail-openwisp-nginx:latest
    restart: always
    build:
      context: images
      dockerfile: openwisp_nginx/Dockerfile
    platform: linux/arm64
    entrypoint: ["/usr/local/bin/entrypoint.sh"]
    env_file:
      - .env
    volumes:
      - openwisp_static:/opt/openwisp/public/static:ro
      - openwisp_media:/opt/openwisp/public/media:ro
      - openwisp_private_storage:/opt/openwisp/public/private:ro
      - openwisp_certs:/etc/letsencrypt
      - ./customization/theme:/opt/openwisp/public/custom:ro
    networks:
      default:
        aliases:
<<<<<<< HEAD
         - dashboard.internal
         - api.internal
         - network-topology.internal
         - websocket.internal
=======
          - dashboard.internal
          - api.internal
>>>>>>> eed18c67
    ports:
      - "${NGINX_PORT:-80}:80"
      - "${NGINX_SSL_PORT:-443}:443"
    depends_on:
      - dashboard
      - api
      - websocket

  freeradius:
    image: docker-openwisp-gmail-openwisp-freeradius:latest
    restart: always
    build:
      context: images
      dockerfile: openwisp_freeradius/Dockerfile
    platform: linux/arm64
    env_file:
      - .env
    ports:
      - "1812:1812/udp"
      - "1813:1813/udp"
    depends_on:
      - openwisp-base
      - postgres
      - api
      - dashboard

  postfix:
    image: docker-openwisp-gmail-openwisp-postfix:latest
    restart: always
    build:
      context: images
      dockerfile: openwisp_postfix/Dockerfile
    platform: linux/arm64
    env_file:
      - .env
    volumes:
      - openwisp_certs:/etc/ssl/mail

  openvpn:
    image: docker-openwisp-gmail-openwisp-openvpn:latest
    restart: always
    build:
      context: images
      dockerfile: openwisp_openvpn/Dockerfile
    platform: linux/arm64
    ports:
      - "1194:1194/udp"
    env_file:
      - .env
    depends_on:
      - openwisp-base
      - postgres
    cap_add:
      - NET_ADMIN
    devices:
      - /dev/net/tun:/dev/net/tun
    healthcheck:
      test: ["CMD", "pgrep", "-f", "openvpn"]
      interval: 30s
      timeout: 10s
      retries: 30
      start_period: 90s

  postgres:
    image: kartoza/postgis:15-3.4
    restart: always
    platform: linux/arm64
    env_file:
      - .env
    environment:
      - POSTGRES_USER=${DB_USER}
      - POSTGRES_PASS=${DB_PASS}
      - POSTGRES_DBNAME=${DB_NAME}
    volumes:
      - postgres_data:/var/lib/postgresql/data

  influxdb:
    image: influxdb:1.8
    restart: always
    platform: linux/arm64
    environment:
      - INFLUXDB_DB=$INFLUXDB_NAME
      - INFLUXDB_USER=$INFLUXDB_USER
      - INFLUXDB_USER_PASSWORD=$INFLUXDB_PASS
      - INFLUXDB_ADMIN_USER=admin
      - INFLUXDB_ADMIN_PASSWORD=$INFLUXDB_PASS
      - INFLUXDB_HTTP_AUTH_ENABLED=true
    volumes:
      - influxdb_data:/var/lib/influxdb
    ports:
      - "8086:8086"

  redis:
    image: redis:alpine
    restart: always
    platform: linux/arm64
    volumes:
      - redis_data:/data

volumes:
  influxdb_data: {}
  postgres_data: {}
  redis_data: {}
  openwisp_certs: {}
  openwisp_ssh: {}
  openwisp_media: {}
  openwisp_static: {}
  openwisp_private_storage: {}

networks:
  default:
    name: openwisp-network
    ipam:
      config:
        - subnet: 172.22.0.0/24<|MERGE_RESOLUTION|>--- conflicted
+++ resolved
@@ -1,29 +1,23 @@
 x-celery-depends-on: &celery-depends-on
   depends_on:
-    openwisp-base:
-      condition: service_started
     postgres:
       condition: service_started
     redis:
       condition: service_started
     dashboard:
       condition: service_started
+    openvpn:
+      condition: service_healthy
 
 services:
-  openwisp-base:
-    image: docker-openwisp-gmail-openwisp-base:latest
-    build:
-      context: images
-      dockerfile: openwisp_base/Dockerfile
-    platform: linux/arm64
-
   dashboard:
-    image: docker-openwisp-gmail-openwisp-dashboard:latest
+    image: openwisp/openwisp-dashboard:latest
     restart: always
     build:
       context: images
       dockerfile: openwisp_dashboard/Dockerfile
-    platform: linux/arm64
+      args:
+        DASHBOARD_APP_PORT: 8000
     env_file:
       - .env
     volumes:
@@ -34,19 +28,19 @@
       - influxdb_data:/var/lib/influxdb
       - ./customization/configuration/django/:/opt/openwisp/openwisp/configuration:ro
     depends_on:
-      - openwisp-base
       - postgres
       - redis
       - postfix
       - influxdb
 
   api:
-    image: docker-openwisp-gmail-openwisp-api:latest
+    image: openwisp/openwisp-api:latest
     restart: always
     build:
       context: images
       dockerfile: openwisp_api/Dockerfile
-    platform: linux/arm64
+      args:
+        API_APP_PORT: 8001
     env_file:
       - .env
     volumes:
@@ -55,34 +49,28 @@
       - openwisp_private_storage:/opt/openwisp/private
       - ./customization/configuration/django/:/opt/openwisp/openwisp/configuration:ro
     depends_on:
-      - openwisp-base
       - postgres
       - redis
       - dashboard
 
   websocket:
-    image: docker-openwisp-gmail-openwisp-websocket:latest
+    image: openwisp/openwisp-websocket:latest
     restart: always
     build:
       context: images
       dockerfile: openwisp_websocket/Dockerfile
-    platform: linux/arm64
-    env_file:
-      - .env
-    volumes:
-      - ./customization/configuration/django/:/opt/openwisp/openwisp/configuration:ro
-    networks:
-      default:
-        aliases:
-          - websocket
-    depends_on:
-      - openwisp-base
+      args:
+        WEBSOCKET_APP_PORT: 8002
+    env_file:
+      - .env
+    volumes:
+      - ./customization/configuration/django/:/opt/openwisp/openwisp/configuration:ro
+    depends_on:
       - dashboard
 
   celery:
-    image: docker-openwisp-gmail-openwisp-dashboard:latest
-    restart: always
-    platform: linux/arm64
+    image: openwisp/openwisp-dashboard:latest
+    restart: always
     environment:
       - MODULE_NAME=celery
     volumes:
@@ -96,9 +84,8 @@
     network_mode: "service:openvpn"
 
   celery_monitoring:
-    image: docker-openwisp-gmail-openwisp-dashboard:latest
-    restart: always
-    platform: linux/arm64
+    image: openwisp/openwisp-dashboard:latest
+    restart: always
     environment:
       - MODULE_NAME=celery_monitoring
     volumes:
@@ -110,26 +97,9 @@
     <<: *celery-depends-on
     network_mode: "service:openvpn"
 
-  openwisp-network-topology:
-    image: docker-openwisp-gmail-openwisp-dashboard:latest
-    restart: always
-    platform: linux/arm64
-    environment:
-      - MODULE_NAME=network_topology
-    volumes:
-      - openwisp_media:/opt/openwisp/media
-      - openwisp_private_storage:/opt/openwisp/private
-      - openwisp_ssh:/home/openwisp/.ssh
-      - ./customization/configuration/django/:/opt/openwisp/openwisp/configuration:ro
-    env_file:
-      - .env
-    <<: *celery-depends-on
-    network_mode: "service:openvpn"
-
   celerybeat:
-    image: docker-openwisp-gmail-openwisp-dashboard:latest
-    restart: always
-    platform: linux/arm64
+    image: openwisp/openwisp-dashboard:latest
+    restart: always
     environment:
       - MODULE_NAME=celerybeat
     env_file:
@@ -137,19 +107,16 @@
     volumes:
       - ./customization/configuration/django/:/opt/openwisp/openwisp/configuration:ro
     depends_on:
-      - openwisp-base
       - postgres
       - redis
       - dashboard
 
   nginx:
-    image: docker-openwisp-gmail-openwisp-nginx:latest
+    image: openwisp/openwisp-nginx:latest
     restart: always
     build:
       context: images
       dockerfile: openwisp_nginx/Dockerfile
-    platform: linux/arm64
-    entrypoint: ["/usr/local/bin/entrypoint.sh"]
     env_file:
       - .env
     volumes:
@@ -161,15 +128,8 @@
     networks:
       default:
         aliases:
-<<<<<<< HEAD
-         - dashboard.internal
-         - api.internal
-         - network-topology.internal
-         - websocket.internal
-=======
           - dashboard.internal
           - api.internal
->>>>>>> eed18c67
     ports:
       - "${NGINX_PORT:-80}:80"
       - "${NGINX_SSL_PORT:-443}:443"
@@ -179,48 +139,43 @@
       - websocket
 
   freeradius:
-    image: docker-openwisp-gmail-openwisp-freeradius:latest
+    image: openwisp/openwisp-freeradius:latest
     restart: always
     build:
       context: images
       dockerfile: openwisp_freeradius/Dockerfile
-    platform: linux/arm64
     env_file:
       - .env
     ports:
       - "1812:1812/udp"
       - "1813:1813/udp"
     depends_on:
-      - openwisp-base
       - postgres
       - api
       - dashboard
 
   postfix:
-    image: docker-openwisp-gmail-openwisp-postfix:latest
+    image: openwisp/openwisp-postfix:latest
     restart: always
     build:
       context: images
       dockerfile: openwisp_postfix/Dockerfile
-    platform: linux/arm64
     env_file:
       - .env
     volumes:
       - openwisp_certs:/etc/ssl/mail
 
   openvpn:
-    image: docker-openwisp-gmail-openwisp-openvpn:latest
+    image: openwisp/openwisp-openvpn:latest
     restart: always
     build:
       context: images
       dockerfile: openwisp_openvpn/Dockerfile
-    platform: linux/arm64
     ports:
       - "1194:1194/udp"
     env_file:
       - .env
     depends_on:
-      - openwisp-base
       - postgres
     cap_add:
       - NET_ADMIN
@@ -234,38 +189,29 @@
       start_period: 90s
 
   postgres:
-    image: kartoza/postgis:15-3.4
-    restart: always
-    platform: linux/arm64
-    env_file:
-      - .env
-    environment:
-      - POSTGRES_USER=${DB_USER}
-      - POSTGRES_PASS=${DB_PASS}
-      - POSTGRES_DBNAME=${DB_NAME}
+    image: postgis/postgis:15-3.4-alpine
+    restart: always
+    environment:
+      - POSTGRES_DB=$DB_NAME
+      - POSTGRES_USER=$DB_USER
+      - POSTGRES_PASSWORD=$DB_PASS
+      - TZ=$TZ
     volumes:
       - postgres_data:/var/lib/postgresql/data
 
   influxdb:
-    image: influxdb:1.8
-    restart: always
-    platform: linux/arm64
+    image: influxdb:1.8-alpine
+    restart: always
     environment:
       - INFLUXDB_DB=$INFLUXDB_NAME
       - INFLUXDB_USER=$INFLUXDB_USER
       - INFLUXDB_USER_PASSWORD=$INFLUXDB_PASS
-      - INFLUXDB_ADMIN_USER=admin
-      - INFLUXDB_ADMIN_PASSWORD=$INFLUXDB_PASS
-      - INFLUXDB_HTTP_AUTH_ENABLED=true
     volumes:
       - influxdb_data:/var/lib/influxdb
-    ports:
-      - "8086:8086"
 
   redis:
     image: redis:alpine
     restart: always
-    platform: linux/arm64
     volumes:
       - redis_data:/data
 
@@ -281,7 +227,6 @@
 
 networks:
   default:
-    name: openwisp-network
     ipam:
       config:
-        - subnet: 172.22.0.0/24+        - subnet: 172.18.0.0/16