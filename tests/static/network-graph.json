--- conflicted
+++ resolved
@@ -1,630 +1,3 @@
-<<<<<<< HEAD
-{
-    "created": "2017-07-19T16:35:33.296000Z",
-    "id": "36d5ba3e-1364-49d2-9e29-1f6dceb7cbbb",
-    "label": "Test Topology (OLSRd2)",
-    "parser": "netdiff.NetJsonParser",
-    "protocol": "olsrv2",
-    "type": "NetworkGraph",
-    "version": "0.14.1-1",
-    "links": [
-        {
-            "cost": 1.0,
-            "properties": {
-                "created": "2018-07-04T15:20:52.178000Z",
-                "hopcount": 2,
-                "modified": "2018-07-07T07:46:22.300000Z",
-                "outgoing_tree": "false",
-                "source_addr": "10.27.24.1",
-                "status": "up",
-                "status_changed": "2018-07-07T07:46:22.300000Z",
-                "target_addr": "0.0.0.0/0",
-                "type": "attached"
-            },
-            "source": "id_10.27.24.1",
-            "target": "id_10.27.24.1_0.0.0.0/0"
-        },
-        {
-            "cost": 1.0,
-            "properties": {
-                "created": "2018-04-07T23:55:02.581000Z",
-                "hopcount": 2,
-                "modified": "2018-04-22T10:05:01.766000Z",
-                "outgoing_tree": "true",
-                "source_addr": "10.3.5.3",
-                "status": "up",
-                "status_changed": "2018-04-22T10:05:01.766000Z",
-                "target_addr": "10.27.22.0/24",
-                "type": "lan"
-            },
-            "source": "id_10.3.5.3_10.27.22.0/24",
-            "target": "id_10.3.5.3"
-        },
-        {
-            "cost": 2105088.0,
-            "properties": {
-                "created": "2018-04-23T10:40:01.946000Z",
-                "in_cost": 2105088,
-                "in_text": "1020bit/s",
-                "modified": "2018-05-04T10:20:02.559000Z",
-                "outgoing_tree": "false",
-                "source_addr": "10.27.253.61",
-                "status": "up",
-                "status_changed": "2018-05-04T10:20:02.559000Z",
-                "target_addr": "10.3.5.3",
-                "type": "node"
-            },
-            "source": "id_10.27.253.61",
-            "target": "id_10.3.5.3"
-        },
-        {
-            "cost": 1.0,
-            "properties": {
-                "created": "2017-08-20T17:10:02.521000Z",
-                "hopcount": 2,
-                "modified": "2018-02-24T19:04:14.572000Z",
-                "outgoing_tree": "true",
-                "source_addr": "10.27.22.1",
-                "status": "up",
-                "status_changed": "2018-02-24T19:04:14.572000Z",
-                "target_addr": "10.27.22.0/24",
-                "type": "attached"
-            },
-            "source": "id_10.27.22.1",
-            "target": "id_10.27.22.1_10.27.22.0/24"
-        },
-        {
-            "cost": 1.0,
-            "properties": {
-                "created": "2018-06-28T23:29:31.780000Z",
-                "hopcount": 2,
-                "modified": "2018-09-18T13:15:02.837652Z",
-                "outgoing_tree": "false",
-                "source_addr": "10.27.23.1",
-                "status": "up",
-                "status_changed": "2018-09-18T13:15:02.837666Z",
-                "target_addr": "10.27.23.0/24",
-                "type": "attached"
-            },
-            "source": "id_10.27.23.1",
-            "target": "id_10.27.23.1_10.27.23.0/24"
-        },
-        {
-            "cost": 1.0,
-            "properties": {
-                "created": "2017-07-19T16:44:21.590000Z",
-                "hopcount": 2,
-                "modified": "2018-02-24T19:04:15.826000Z",
-                "outgoing_tree": "true",
-                "source_addr": "10.27.10.1",
-                "status": "up",
-                "status_changed": "2018-02-24T19:04:15.826000Z",
-                "target_addr": "10.27.10.0/24",
-                "type": "attached"
-            },
-            "source": "id_10.27.10.1",
-            "target": "id_10.27.10.1_10.27.10.0/24"
-        },
-        {
-            "cost": 1.0,
-            "properties": {
-                "created": "2018-07-15T18:47:39.930000Z",
-                "hopcount": 2,
-                "modified": "2018-07-15T22:15:14.222000Z",
-                "outgoing_tree": "true",
-                "source_addr": "172.27.85.36",
-                "status": "up",
-                "status_changed": "2018-07-15T22:15:14.222000Z",
-                "target_addr": "10.27.23.0/24",
-                "type": "lan"
-            },
-            "source": "id_172.27.85.36_10.27.23.0/24",
-            "target": "id_172.27.85.36"
-        },
-        {
-            "cost": 1.0,
-            "properties": {
-                "created": "2018-04-23T22:10:00.759000Z",
-                "hopcount": 2,
-                "modified": "2018-05-08T19:10:01.494000Z",
-                "outgoing_tree": "true",
-                "source_addr": "10.3.5.3",
-                "status": "up",
-                "status_changed": "2018-05-08T19:10:01.494000Z",
-                "target_addr": "10.27.22.0/25",
-                "type": "attached"
-            },
-            "source": "id_10.3.5.3",
-            "target": "id_10.3.5.3_10.27.22.0/25"
-        },
-        {
-            "cost": 1.0,
-            "properties": {
-                "created": "2017-11-02T22:15:02.046000Z",
-                "hopcount": 2,
-                "modified": "2018-02-24T19:04:14.447000Z",
-                "outgoing_tree": "false",
-                "source_addr": "10.27.22.1",
-                "status": "up",
-                "status_changed": "2018-02-24T19:04:14.447000Z",
-                "target_addr": "0.0.0.0/0",
-                "type": "attached"
-            },
-            "source": "id_10.27.22.1_0.0.0.0/0",
-            "target": "id_10.27.22.1"
-        },
-        {
-            "cost": 2170624.0,
-            "properties": {
-                "created": "2017-07-19T16:44:21.731000Z",
-                "in_cost": 2105088,
-                "in_text": "1020bit/s",
-                "modified": "2018-02-24T19:04:15.594000Z",
-                "outgoing_tree": "false",
-                "source_addr": "10.27.253.1",
-                "status": "up",
-                "status_changed": "2018-02-24T19:04:15.594000Z",
-                "target_addr": "10.27.10.1",
-                "type": "node"
-            },
-            "source": "id_10.27.10.1",
-            "target": "id_10.27.253.1"
-        },
-        {
-            "cost": 2170624.0,
-            "properties": {
-                "created": "2017-08-20T17:10:02.763000Z",
-                "in_cost": 2105088,
-                "in_text": "1020bit/s",
-                "modified": "2018-02-24T19:04:14.909000Z",
-                "outgoing_tree": "false",
-                "source_addr": "10.27.253.1",
-                "status": "up",
-                "status_changed": "2018-02-24T19:04:14.910000Z",
-                "target_addr": "10.27.22.1",
-                "type": "node"
-            },
-            "source": "id_10.27.22.1",
-            "target": "id_10.27.253.1"
-        },
-        {
-            "cost": 1.0,
-            "properties": {
-                "created": "2017-07-19T16:44:22.636000Z",
-                "hopcount": 2,
-                "modified": "2018-02-24T19:04:16.038000Z",
-                "outgoing_tree": "true",
-                "source_addr": "10.27.0.1",
-                "status": "up",
-                "status_changed": "2018-02-24T19:04:16.038000Z",
-                "target_addr": "10.27.0.0/24",
-                "type": "lan"
-            },
-            "source": "id_10.27.0.1",
-            "target": "id_10.27.0.1_10.27.0.0/24"
-        },
-        {
-            "cost": 1.0,
-            "properties": {
-                "created": "2017-07-19T16:44:21.453000Z",
-                "hopcount": 2,
-                "modified": "2018-02-24T19:04:16.287000Z",
-                "outgoing_tree": "false",
-                "source_addr": "10.27.10.1",
-                "status": "up",
-                "status_changed": "2018-02-24T19:04:16.287000Z",
-                "target_addr": "0.0.0.0/0",
-                "type": "attached"
-            },
-            "source": "id_10.27.10.1_0.0.0.0/0",
-            "target": "id_10.27.10.1"
-        },
-        {
-            "cost": 2105088.0,
-            "properties": {
-                "created": "2017-08-20T17:10:02.639000Z",
-                "in_cost": 2105088,
-                "in_text": "1020bit/s",
-                "links": [
-                    {
-                        "cost": 2105088,
-                        "cost_text": "1020bit/s",
-                        "in_cost": 2105088,
-                        "in_text": "1020bit/s",
-                        "interface": "vpnbas",
-                        "outgoing_tree": "true",
-                        "source_addr": "10.27.253.3",
-                        "target_addr": "10.27.253.49"
-                    }
-                ],
-                "modified": "2018-02-24T19:04:15.149000Z",
-                "outgoing_tree": "false",
-                "source_addr": "10.27.22.1",
-                "status": "up",
-                "status_changed": "2018-02-24T19:04:15.149000Z",
-                "target_addr": "10.27.10.1",
-                "type": "node"
-            },
-            "source": "id_10.27.22.1",
-            "target": "id_10.27.10.1"
-        },
-        {
-            "cost": 2105088.0,
-            "properties": {
-                "created": "2017-07-19T16:44:22Z",
-                "in_cost": 2105088,
-                "in_text": "1020bit/s",
-                "links": [
-                    {
-                        "cost": 2105088,
-                        "cost_text": "1020bit/s",
-                        "in_cost": 2105088,
-                        "in_text": "1020bit/s",
-                        "interface": "vpnbas",
-                        "outgoing_tree": "true",
-                        "source_addr": "10.27.253.43",
-                        "target_addr": "10.27.253.3"
-                    }
-                ],
-                "modified": "2018-02-24T19:04:17.410000Z",
-                "outgoing_tree": "false",
-                "source_addr": "10.27.10.1",
-                "status": "up",
-                "status_changed": "2018-02-24T19:04:17.410000Z",
-                "target_addr": "10.27.0.1",
-                "type": "node"
-            },
-            "source": "id_10.27.10.1",
-            "target": "id_10.27.0.1"
-        },
-        {
-            "cost": 2309888.0,
-            "properties": {
-                "created": "2017-07-19T16:44:22.269000Z",
-                "in_cost": 2105088,
-                "in_text": "1020bit/s",
-                "links": [
-                    {
-                        "cost": 2105088,
-                        "cost_text": "1020bit/s",
-                        "in_cost": 2105088,
-                        "in_text": "1020bit/s",
-                        "interface": "vpnbas",
-                        "outgoing_tree": "true",
-                        "source_addr": "10.27.253.43",
-                        "target_addr": "10.27.253.1"
-                    }
-                ],
-                "modified": "2018-02-24T19:04:15.341000Z",
-                "outgoing_tree": "false",
-                "source_addr": "10.27.253.1",
-                "status": "up",
-                "status_changed": "2018-02-24T19:04:15.341000Z",
-                "target_addr": "10.27.0.1",
-                "type": "node"
-            },
-            "source": "id_10.27.253.1",
-            "target": "id_10.27.0.1"
-        },
-        {
-            "cost": 2105088.0,
-            "properties": {
-                "created": "2017-08-25T18:47:03.958000Z",
-                "in_cost": 2105088,
-                "in_text": "1020bit/s",
-                "links": [
-                    {
-                        "cost": 2105088,
-                        "cost_text": "1020bit/s",
-                        "in_cost": 2105088,
-                        "in_text": "1020bit/s",
-                        "interface": "vpnbas",
-                        "outgoing_tree": "true",
-                        "source_addr": "169.254.115.155",
-                        "target_addr": "10.27.253.43"
-                    }
-                ],
-                "modified": "2018-02-24T19:04:14.731000Z",
-                "outgoing_tree": "false",
-                "source_addr": "10.27.0.1",
-                "status": "up",
-                "status_changed": "2018-02-24T19:04:14.731000Z",
-                "target_addr": "10.27.22.1",
-                "type": "node"
-            },
-            "source": "id_10.27.22.1",
-            "target": "id_10.27.0.1"
-        },
-        {
-            "cost": 1.0,
-            "properties": {
-                "created": "2017-07-19T16:44:20.793000Z",
-                "hopcount": 2,
-                "modified": "2018-02-24T19:04:17.120000Z",
-                "outgoing_tree": "true",
-                "source_addr": "10.27.0.1",
-                "status": "up",
-                "status_changed": "2018-02-24T19:04:17.120000Z",
-                "target_addr": "0.0.0.0/0",
-                "type": "lan"
-            },
-            "source": "id_10.27.0.1_0.0.0.0/0",
-            "target": "id_10.27.0.1"
-        }
-    ],
-    "metric": "ff_dat_metric",
-    "modified": "2018-05-11T03:45:00.928000Z",
-    "nodes": [
-        {
-            "id": "id_10.27.24.1_10.27.24.0/24",
-            "label": "10.27.24.1 - 10.27.24.0/24",
-            "properties": {
-                "created": "2018-06-30T21:50:10.807000Z",
-                "modified": "2020-01-17T16:49:10.797938Z",
-                "router_addr": "10.27.24.1",
-                "router_id": "id_10.27.24.1",
-                "type": "attached"
-            }
-        },
-        {
-            "id": "id_10.27.24.1_0.0.0.0/0",
-            "label": "10.27.24.1 - 0.0.0.0/0",
-            "properties": {
-                "created": "2018-06-30T21:50:10.722000Z",
-                "modified": "2020-01-17T16:49:10.782324Z",
-                "router_addr": "10.27.24.1",
-                "router_id": "id_10.27.24.1",
-                "type": "attached"
-            }
-        },
-        {
-            "id": "id_10.3.5.3_0.0.0.0/0",
-            "label": "10.3.5.3 - 0.0.0.0/0",
-            "properties": {
-                "created": "2018-04-07T23:55:01.525000Z",
-                "modified": "2020-01-17T16:49:10.784182Z",
-                "router_addr": "10.3.5.3",
-                "router_id": "id_10.3.5.3",
-                "type": "lan"
-            }
-        },
-        {
-            "id": "id_10.27.24.1",
-            "label": "10.27.24.1",
-            "properties": {
-                "created": "2018-03-31T17:30:01.070000Z",
-                "dualstack_addr": "fd25:fc4:1261::1",
-                "dualstack_id": "id_fd25:fc4:1261::1",
-                "modified": "2020-01-17T16:49:10.785919Z",
-                "router_addr": "10.27.24.1",
-                "router_id": "id_10.27.24.1",
-                "type": "node"
-            }
-        },
-        {
-            "id": "id_10.3.5.3",
-            "label": "10.3.5.3",
-            "properties": {
-                "created": "2018-04-07T23:55:01.193000Z",
-                "dualstack_addr": "fd25:fc4:1261::1",
-                "dualstack_id": "id_fd25:fc4:1261::1",
-                "modified": "2020-01-17T16:49:10.787183Z",
-                "router_addr": "10.3.5.3",
-                "router_id": "id_10.3.5.3",
-                "type": "local"
-            }
-        },
-        {
-            "id": "id_172.27.85.36_10.27.23.0/24",
-            "label": "172.27.85.36 - 10.27.23.0/24",
-            "properties": {
-                "created": "2018-07-15T18:47:39.762000Z",
-                "modified": "2020-01-17T16:49:10.788011Z",
-                "router_addr": "172.27.85.36",
-                "router_id": "id_172.27.85.36",
-                "type": "lan"
-            }
-        },
-        {
-            "id": "id_10.27.253.61",
-            "label": "10.27.253.61",
-            "properties": {
-                "created": "2018-04-23T10:20:00.681000Z",
-                "dualstack_addr": "fe80::8c60:fcff:fe3b:5f9f",
-                "dualstack_id": "id_fe80::8c60:fcff:fe3b:5f9f",
-                "modified": "2020-01-17T16:49:10.788426Z",
-                "router_addr": "10.27.253.61",
-                "router_id": "id_10.27.253.61",
-                "type": "node"
-            }
-        },
-        {
-            "id": "id_10.3.5.3_10.27.22.0/24",
-            "label": "10.3.5.3 - 10.27.22.0/24",
-            "properties": {
-                "created": "2018-04-07T23:55:00.820000Z",
-                "modified": "2020-01-17T16:49:10.792987Z",
-                "router_addr": "10.3.5.3",
-                "router_id": "id_10.3.5.3",
-                "type": "lan"
-            }
-        },
-        {
-            "id": "id_10.27.22.1_0.0.0.0",
-            "label": "10.27.22.1 - 0.0.0.0",
-            "properties": {
-                "created": "2018-09-13T17:35:07.331000Z",
-                "modified": "2020-01-17T16:49:10.793818Z",
-                "router_addr": "10.27.22.1",
-                "router_id": "id_10.27.22.1",
-                "type": "lan"
-            }
-        },
-        {
-            "id": "id_10.27.22.1_10.27.22.0/24",
-            "label": "Kali Oppido Lucano",
-            "properties": {
-                "created": "2017-08-20T17:10:02.423000Z",
-                "modified": "2020-01-17T16:49:10.795115Z",
-                "router_addr": "10.27.22.1",
-                "router_id": "id_10.27.22.1",
-                "type": "attached"
-            }
-        },
-        {
-            "id": "id_10.27.23.1_10.27.23.0/24",
-            "label": "10.27.23.1 - 10.27.23.0/24",
-            "properties": {
-                "created": "2018-06-23T12:19:39.852000Z",
-                "modified": "2020-01-17T16:49:10.796726Z",
-                "router_addr": "10.27.23.1",
-                "router_id": "id_10.27.23.1",
-                "type": "attached"
-            }
-        },
-        {
-            "id": "id_10.27.10.1_10.27.10.0/24",
-            "label": "Syskrack-net",
-            "properties": {
-                "created": "2017-07-19T16:44:20.003000Z",
-                "modified": "2020-01-17T16:49:10.797127Z",
-                "router_addr": "10.27.10.1",
-                "router_id": "id_10.27.10.1",
-                "type": "attached"
-            }
-        },
-        {
-            "id": "id_172.27.85.36",
-            "label": "172.27.85.36",
-            "properties": {
-                "created": "2018-07-15T18:47:39.836000Z",
-                "dualstack_addr": "fdd1:50f2:2dfa::1",
-                "dualstack_id": "id_fdd1:50f2:2dfa::1",
-                "modified": "2020-01-17T16:49:10.798336Z",
-                "router_addr": "172.27.85.36",
-                "router_id": "id_172.27.85.36",
-                "type": "local"
-            }
-        },
-        {
-            "id": "id_10.27.23.1",
-            "label": "10.27.23.1",
-            "properties": {
-                "created": "2018-06-23T12:19:39.743000Z",
-                "dualstack_addr": "fd02:c1d0:c7a7::1",
-                "dualstack_id": "id_fd02:c1d0:c7a7::1",
-                "modified": "2020-01-17T16:49:10.798739Z",
-                "router_addr": "10.27.23.1",
-                "router_id": "id_10.27.23.1",
-                "type": "node"
-            }
-        },
-        {
-            "id": "id_10.3.5.3_10.27.22.0/25",
-            "label": "10.3.5.3 - 10.27.22.0/25",
-            "properties": {
-                "created": "2018-04-22T10:05:02.029000Z",
-                "modified": "2020-01-17T16:49:10.801491Z",
-                "router_addr": "10.3.5.3",
-                "router_id": "id_10.3.5.3",
-                "type": "attached"
-            }
-        },
-        {
-            "id": "id_10.27.0.1_0.0.0.0/0",
-            "properties": {
-                "created": "2017-07-19T16:44:19.439000Z",
-                "modified": "2020-01-17T16:49:10.816051Z",
-                "router_addr": "10.27.0.1",
-                "router_id": "id_10.27.0.1",
-                "type": "lan"
-            }
-        },
-        {
-            "id": "id_10.27.22.1",
-            "label": "Kali-Oppido-router",
-            "properties": {
-                "created": "2017-08-20T17:10:02.218000Z",
-                "dualstack_addr": "fe80::c66e:1fff:feff:223",
-                "dualstack_id": "id_fe80::c66e:1fff:feff:223",
-                "modified": "2020-01-17T16:49:10.816460Z",
-                "router_addr": "10.27.22.1",
-                "router_id": "id_10.27.22.1",
-                "type": "node"
-            }
-        },
-        {
-            "id": "id_10.27.253.1",
-            "properties": {
-                "created": "2017-07-19T16:44:20.129000Z",
-                "dualstack_addr": "fe80::d446:ecff:fefd:3abe",
-                "dualstack_id": "id_fe80::d446:ecff:fefd:3abe",
-                "modified": "2020-01-17T16:49:10.818089Z",
-                "router_addr": "10.27.253.1",
-                "router_id": "id_10.27.253.1",
-                "type": "node"
-            }
-        },
-        {
-            "id": "id_10.27.0.1_10.27.0.0/24",
-            "label": "Kali-Matera-net",
-            "properties": {
-                "created": "2017-07-19T16:44:20.660000Z",
-                "modified": "2020-01-17T16:49:10.826859Z",
-                "router_addr": "10.27.0.1",
-                "router_id": "id_10.27.0.1",
-                "type": "lan"
-            }
-        },
-        {
-            "id": "id_10.27.10.1_0.0.0.0/0",
-            "properties": {
-                "created": "2017-07-19T16:44:19.702000Z",
-                "modified": "2020-01-17T16:49:10.829051Z",
-                "router_addr": "10.27.10.1",
-                "router_id": "id_10.27.10.1",
-                "type": "attached"
-            }
-        },
-        {
-            "id": "id_10.27.22.1_0.0.0.0/0",
-            "properties": {
-                "created": "2017-08-20T17:10:02.336000Z",
-                "modified": "2020-01-17T16:49:10.829505Z",
-                "router_addr": "10.27.22.1",
-                "router_id": "id_10.27.22.1",
-                "type": "attached"
-            }
-        },
-        {
-            "id": "id_10.27.10.1",
-            "label": "Syskrack-router",
-            "properties": {
-                "created": "2017-07-19T16:44:19.816000Z",
-                "dualstack_addr": "fdb5:a1cc:bb86::1",
-                "dualstack_id": "id_fdb5:a1cc:bb86::1",
-                "modified": "2020-01-17T16:49:10.829944Z",
-                "router_addr": "10.27.10.1",
-                "router_id": "id_10.27.10.1",
-                "type": "node"
-            }
-        },
-        {
-            "id": "id_10.27.0.1",
-            "label": "Kali-Matera-router",
-            "properties": {
-                "created": "2017-07-19T16:44:20.255000Z",
-                "dualstack_addr": "fd5c:257b:b54e::1",
-                "dualstack_id": "id_fd5c:257b:b54e::1",
-                "modified": "2020-01-17T16:49:10.830356Z",
-                "router_addr": "10.27.0.1",
-                "router_id": "id_10.27.0.1",
-                "type": "local"
-            }
-        }
-    ]
-}
-=======
 {
   "created": "2017-07-19T16:35:33.296000Z",
   "id": "36d5ba3e-1364-49d2-9e29-1f6dceb7cbbb",
@@ -1249,5 +622,4 @@
       }
     }
   ]
-}
->>>>>>> eed18c67
+}