<<<<<<< HEAD
{
    "driver": "chromium",
    "headless": true,
    "app_url": "https://dashboard.openwisp.org",
    "api_url": "https://api.openwisp.org",
    "load_init_data": true,
    "logs": false,
    "logs_file": "/tmp/odocker.log",
    "username": "admin",
    "password": "admin",
    "services_max_retries": 25,
    "services_delay_retries": 5
}
=======
{
  "driver": "chromium",
  "headless": true,
  "app_url": "https://dashboard.openwisp.org",
  "api_url": "https://api.openwisp.org",
  "load_init_data": true,
  "logs": false,
  "logs_file": "/tmp/odocker.log",
  "username": "admin",
  "password": "admin",
  "services_max_retries": 25,
  "services_delay_retries": 5
}
>>>>>>> eed18c67
<|MERGE_RESOLUTION|>--- conflicted
+++ resolved
@@ -1,18 +1,3 @@
-<<<<<<< HEAD
-{
-    "driver": "chromium",
-    "headless": true,
-    "app_url": "https://dashboard.openwisp.org",
-    "api_url": "https://api.openwisp.org",
-    "load_init_data": true,
-    "logs": false,
-    "logs_file": "/tmp/odocker.log",
-    "username": "admin",
-    "password": "admin",
-    "services_max_retries": 25,
-    "services_delay_retries": 5
-}
-=======
 {
   "driver": "chromium",
   "headless": true,
@@ -25,5 +10,4 @@
   "password": "admin",
   "services_max_retries": 25,
   "services_delay_retries": 5
-}
->>>>>>> eed18c67
+}